--- conflicted
+++ resolved
@@ -8,14 +8,10 @@
 % natbib citation styles, see the natbib documentation, a copy of which
 % is archived at http://www.jmlr.org/format/natbib.pdf
 
-\usepackage{natbib}
 \usepackage{jmlr2e}
 \usepackage{amsmath}
 \usepackage{algorithm}
-<<<<<<< HEAD
-=======
 \usepackage{bm}
->>>>>>> a796d0bc
 \usepackage[noend]{algpseudocode}
 
 % Definitions of handy macros can go here
@@ -53,32 +49,21 @@
 
 \section{Introduction}
 
-<<<<<<< HEAD
-Class imbalance is a frequent challenge in many applied machine learning domains. In extreme cases of disproportionately-represented classes, cost-insensitive evaluation metrics are inappropriate (CITATION NEEDED). The machine learning community has attempted to address the problem of class imbalance in two separate ways (Chawla, Bowyer, Hall \& Kegelmeyer, 2002): weighting and resampling. Weighting involves assigning a cost to examples of each class in proportion to their misclassification cost. Resampling typically involves either oversampling the minority class, or undersampling the minority class before building a model. Our technique can be considered a distinct form of over-sampling the minority class, and can be most closely compared to SMOTE (Chawla, Bowyer, Hall \& Kegelmeyer, 2002).
-
-Section 2 presents previous work to which our approach may be compared. Section 3 introduces generative models, and more specifically, variational auto-encoders. Section 4 outlines the details of our technique. Section 5 details the performance of our technique compared with other commonly used class imbalance solutions. \\
-
-\section{Previous Work}
-
-Over-sampling minority samples with replacement has been shown to not significantly improve classifier performance (Japkowicz, 2000).  Chawla, Bowyer and Hall (2002) interpretted this phenomenon as being due to the lack of decision region generalization. Exposing the classifier to the same observation set multiple times allows it to learn those observations more effectively, but has the consequence of potentially overfitting those examples and therefore narrowing the decision boundry. Similarly, the work of Japkowicz showed that over-sampling minority observations that lie close to decision boundry displayed performance similar to naive over-sampling.
-
-Due to this limitaiton, Cahwla, Boyer and Hall proposed adding synthetic minority class observations to imbalanced datasets instead of sampling the minority class with replacement.  They implemented this approach in the SMOTE algorithm. SMOTE uses k-nearest neighbors to find minority class observations most similar to each minority class observation, then generates a new observation by taking the difference between the original observation and the neighbor, multipying the difference with a random number between 0 to 1, and adding the number to the original observation. The application of SMOTE has been shown to effectively aid in generalizing the decision region for the minority class(es) by synthetically-generating minority class observations.  
-
---SMRT can be considered a distinct form of over-sampling the minority class, as it builds on the SMOTE paradigm by using variational autoencoders in place of k nearest neighbors to generate synthetic data. 
-
-\section{Generative Models}
-=======
 A dataset may be considered to suffer from class imbalance if its class labels are represented at significantly disproportionate levels. Often times one class---the majority class---is highly represented, while one or more minority classes are present at a much smaller ratio. This greatly complicates the classification task, as conventional, cost-insensitive evaluation metrics (such as accuracy) will offer misleadingly optimistic scores on an otherwise poor classifier. 
 
 While class imbalance is a frequent challenge in many applied machine learning domains, what makes it especially perilous is the frequent tangible cost with which misclassification of rare events is typically associated. Especially susceptible to imbalanced datasets are diagnostic classification tasks in medical datasets, where high risk examples tend to constitute the minority class \citep{rahman2013addressing}.
 
-The machine learning community has attempted to address the problem of class imbalance in several ways: the development of cost-sensitive classification metrics, such as AUC (CITATION NEEDED) and the ROC convex hull \citep{provost2001robust}; and data preparation tasks that either re-sample or manipulate the input data before building a model. While significant research exists to propose that simply over-sampling or under-sampling the minority class samples is not sufficient (Japkowicz, 2000), our technique can be considered a distinct form of combining the over-sampling approach with a set of generative models, and can be most closely compared to SMOTE \citep{chawla2002smote}.
+The machine learning community has attempted to address the problem of class imbalance in several ways: weighting, such as the development of cost-sensitive classification metrics like AUC (CITATION NEEDED) and the ROC convex hull \citep{provost2001robust}; and data preparation tasks that either re-sample or manipulate the input data before building a model. While significant research exists to propose that simply over-sampling or under-sampling the minority class samples is not sufficient (Japkowicz, 2000), our technique can be considered a distinct form of combining the over-sampling approach with a set of generative models, and can be most closely compared to SMOTE \citep{chawla2002smote}.
 
-Section 2 presents previous work to which our approach may be compared. Section 3 introduces generative models, and more specifically, variational autoencoders. Section 4 outlines the details of our technique. Section 5 details the performance of our technique compared with other commonly class imbalance solutions. \\
+Section 2 presents previous work to which our approach may be compared. Section 3 introduces generative models, and more specifically, variational auto-encoders. Section 4 outlines the details of our technique. Section 5 details the performance of our technique compared with other common class imbalance solutions. \\
 
 \section{Previous Work}
 
-Over-sampling minority samples with replacement has been shown not to significantly improve classifier performance \citep{japkowicz2000learning}.  Chawla, Bowyer and Hall (2002) interpretted this phenomenon as being due to the lack of decision region generalization. They hypothesized over-sampling actually minimized the decision space as minority samples were replicated. Furthermore, they showed with SMOTE that synthetically-generated minority class observations effectively aided in generalizing the decision region for the minority class(es).
+Over-sampling minority samples with replacement has been shown to not significantly improve classifier performance \citep{japkowicz2000learning}.  Chawla, Bowyer and Hall (2002) interpreted this phenomenon as being due to the lack of decision region generalization. Exposing the classifier to the same observation set multiple times allows it to learn those observations more effectively, but has the consequence of potentially overfitting those examples and therefore narrowing the decision boundry. Similarly, the work of Japkowicz showed that over-sampling minority observations that lie close to decision boundry displayed performance similar to naive over-sampling.
+
+Due to this limitation, Chawla, Bowyer and Hall proposed adding synthetic minority class observations to imbalanced datasets instead of sampling the minority class with replacement.  They implemented this approach in the SMOTE algorithm. SMOTE uses k-nearest neighbors to find minority class observations most similar to each minority class observation, then generates a new observation by taking the difference between the original observation and the neighbor, multipying the difference with a random number between 0 to 1, and adding the number to the original observation. The application of SMOTE has been shown to effectively aid in generalizing the decision region for the minority class(es) by synthetically-generating minority class observations.  
+
+--SMRT can be considered a distinct form of over-sampling the minority class, as it builds on the SMOTE paradigm by using variational autoencoders in place of k nearest neighbors to generate synthetic data. 
 
 \section{Variational Auto-Encoders}
 
@@ -102,9 +87,7 @@
     \mathbf{z}^{(i,l)} \sim q_{\phi}(\mathbf{z}|\mathbf{x}^{(i)})
 \end{equation}
 and finally decoding $\mathbf{z}^{(i,l)}$ with either a Bernoulli or Gaussian multilayer perceptron \citep{kingma2013auto}.
->>>>>>> a796d0bc
 
-TODO: lots of equations will go in here...
 
 \section{SMRT}
 
@@ -117,31 +100,18 @@
 \begin{algorithm}
 \caption{SMRT}\label{smrt}
   \begin{algorithmic}[1]
-<<<<<<< HEAD
-    \Procedure{Balance}{$X, y, n$}\Comment{Balance $X, y$}
-      \State $labels \gets \text{distinct } \textit{y}$
-      \State $majority \gets argmax(labels)$
-      \State $nlabels \gets \text{length of } labels$
-      \State $nreq \gets int(n \times \text{number of majority samples in } \textit{y})$
-=======
     \Procedure{Balance}{$X, y, ratio$}\Comment{Balance $X, y$ subject to $ratio$}
       \State $labels \gets \text{distinct } \textit{y}$
       \State $majority \gets argmax(count(y))$
       \State $nlabels \gets \text{length of } labels$
       \State $nreq \gets int(ratio \times \text{number of majority samples in } \textit{y})$
->>>>>>> a796d0bc
       \BState \emph{loop}:
       \For{i := 1 to \textit{nlabels}}
         \State $label \gets labels[i]$
         \If {$label \neq majority$}\Comment{Skip the majority class}
           \State $Xsub \gets X \text{where } y = label$
-<<<<<<< HEAD
-          \State $p \gets nreq - \text{length of } Xsub$
-          \State \text{Fit a Variational Autoencoder with $Xsub$, call it $vae$}
-=======
           \State $p \gets nreq - \text{length of } Xsub$\Comment{\textit{n} needed for this class}
           \State \text{Fit a variational auto-encoder with $Xsub$, call it $vae$}
->>>>>>> a796d0bc
           \State \text{Generate $p$ synthetic examples from $vae$, update $X, y$}
         \EndIf
       \EndFor
@@ -150,11 +120,7 @@
   \end{algorithmic}
 \end{algorithm}
 
-<<<<<<< HEAD
-\section{Computation}
-=======
 \section{SMRT Performance}
->>>>>>> a796d0bc
 
 
 % Manual newpage inserted to improve layout of sample file - not
